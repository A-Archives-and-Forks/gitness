--- conflicted
+++ resolved
@@ -260,11 +260,7 @@
 			logger = logger.WithField("pipeline", pipeline.Name)
 			logger.Infoln("trigger: skipping pipeline, does not match event")
 		} else if skipAction(pipeline, base.Action) {
-<<<<<<< HEAD
 			logger = logger.WithField("pipeline", pipeline.Name).WithField("action", base.Action)
-=======
-			logger = logger.WithField("pipeline", pipeline.Name)
->>>>>>> e1a16634
 			logger.Infoln("trigger: skipping pipeline, does not match action")
 		} else if skipRef(pipeline, base.Ref) {
 			logger = logger.WithField("pipeline", pipeline.Name)
